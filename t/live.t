--- conflicted
+++ resolved
@@ -868,9 +868,6 @@
     }
 }
 
-<<<<<<< HEAD
-note( "end Net::Stripe tests for api_version '$api_version'" );
-=======
 Boolean_Query_Args: {
     my $subscription = Net::Stripe::Subscription->new(
         prorate => 0,
@@ -904,7 +901,9 @@
     is $subscription->prorate, 1, 'prorate matches one';
     is $subscription->get_form_field_value( 'prorate' ), 'true',
         "prorate form value is 'true'";
->>>>>>> b091f068
-}
+}
+
+}
+note( "end Net::Stripe tests for api_version '$api_version'" );
 
 done_testing();