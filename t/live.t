--- conflicted
+++ resolved
@@ -797,16 +797,7 @@
 
         for my $field ( sort( keys( %updated_payment_method_args ) ) ) {
             if ( ref( $updated_payment_method_args{$field} ) eq 'HASH' ) {
-<<<<<<< HEAD
-                # PaymentMethod metadata appears to behave differently from
-                # other objects. other objects merge new keys on update where
-                # PaymentMethod seems to overwrite the entire hash with the
-                # passed hash.
                 my $merged = { %{$payment_method_args{$field} || {}}, %{$updated_payment_method_args{$field} || {}} };
-                # my $merged = $updated_payment_method_args{$field};
-=======
-                my $merged = { %{$payment_method_args{$field} || {}}, %{$updated_payment_method_args{$field} || {}} };
->>>>>>> 433a8eef
                 is_deeply $updated->$field, $merged, "updated payment_method $field matches";
             } else {
                 is $updated->$field, $updated_payment_method_args{$field}, "updated payment_method $field matches";
